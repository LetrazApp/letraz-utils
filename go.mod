--- conflicted
+++ resolved
@@ -34,8 +34,5 @@
 	golang.org/x/net v0.41.0 // indirect
 	golang.org/x/sys v0.33.0 // indirect
 	golang.org/x/text v0.26.0 // indirect
-<<<<<<< HEAD
-=======
-	golang.org/x/time v0.12.0 // indirect
->>>>>>> b5f3626f
+  golang.org/x/time v0.12.0 // indirect
 )