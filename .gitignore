--- conflicted
+++ resolved
@@ -53,10 +53,6 @@
 configs/config.local.yaml 
 
 # Runtime files (not tracked in git)
-<<<<<<< HEAD
 captcha-domains.txt
 data/
-logs/ 
-=======
-captcha-domains.txt 
->>>>>>> b59db527
+logs/